with (import <nixpkgs> {});
derivation {
  name = "hello";
  builder = "${bash}/bin/bash";
  args = [ ./hello_builder.sh ];
<<<<<<< HEAD
  inherit gnutar gzip gnumake gcc binutils-unwrapped coreutils gawk gnused gnugrep;
  src = ./hello-2.9.tar.gz;
=======
  inherit gnutar gzip gnumake gcc binutils coreutils gawk gnused gnugrep;
  src = ./hello-2.10.tar.gz;
>>>>>>> bf274e79
  system = builtins.currentSystem;
}<|MERGE_RESOLUTION|>--- conflicted
+++ resolved
@@ -3,12 +3,7 @@
   name = "hello";
   builder = "${bash}/bin/bash";
   args = [ ./hello_builder.sh ];
-<<<<<<< HEAD
   inherit gnutar gzip gnumake gcc binutils-unwrapped coreutils gawk gnused gnugrep;
-  src = ./hello-2.9.tar.gz;
-=======
-  inherit gnutar gzip gnumake gcc binutils coreutils gawk gnused gnugrep;
   src = ./hello-2.10.tar.gz;
->>>>>>> bf274e79
   system = builtins.currentSystem;
 }