--- conflicted
+++ resolved
@@ -105,15 +105,9 @@
     </para>
 
     <para>
-<<<<<<< HEAD
       You can inspect the database by installing sqlite
-      (<command>nix-env -iA sqlite -f '&lt;nixpkgs&gt;</command>) and then running
+      (<command>nix-env -iA sqlite -f '&lt;nixpkgs&gt;'</command>) and then running
       <command>sqlite3 /nix/var/nix/db/db.sqlite</command>.
-=======
-      You may inspect it by installing sqlite
-      (<command>nix-env -iA sqlite -f '&lt;nixpkgs&gt;'</command>) then running
-      <command>sqlite3 /nix/var/nix/db/db.sqlite</command>
->>>>>>> cad67023
     </para>
 
     <note><para>If this is the first time you're using Nix after the
